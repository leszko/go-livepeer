# Unreleased Changes

## vX.X

### Breaking Changes 🚨🚨

### Features ⚒

#### General

- \#2114 Add option to repeat the benchmarking process (@jailuthra)
- \#2111 Ensure `maxFeePerGas` in all transactions never exceed `-masGasPrice` defined by the user (@leszko)
<<<<<<< HEAD
- \#2127 Add warnings to ETH/LPT accounts in Livepeer CLI (@leszko)
=======
- \#2126 Round up bumped gas price for the replacement transactions (@leszko)
- \#2051 Removes HTTP and HTTPS protocols from FFmpeg build (@darkdarkdragon)
>>>>>>> 9b40b940

#### Broadcaster

- \#2086 Add support for fast verification (@jailuthra @darkdragon)
- \#2085 Set max refresh sessions threshold to 8 (@yondonfu)
- \#2083 Return 422 to the push client after max retry attempts for a segment (@jailuthra)
- \#2022 Randomize selection of orchestrators in untrusted pool at a random frequency (@yondonfu)
- \#2100 Check verified session first while choosing the result from multiple untrusted sessions (@leszko)
- \#2103 Suspend sessions that did not pass p-hash verification (@leszko)
- \#2110 Transparently support HTTP/2 for segment requests while allowing HTTP/1 via GODEBUG runtime flags (@yondonfu)
- \#2124 Do not retry transcoding if HTTP client closed/canceled the connection (@leszko)
- \#2122 Add the upload segment timeout to improve failing fast (@leszko)

#### Orchestrator

#### Transcoder
- \#2094 Gracefully notify orchestrator in case of a panic in transcoder (@leszko)

### Bug Fixes 🐞

#### General

#### Broadcaster

- \#2067 Add safety checks in selectOrchestrator for auth token and ticket params in OrchestratorInfo (@yondonfu)
- \#2085 Set max refresh sessions threshold to 8 to reduce discovery frequency (@yondonfu)

#### Orchestrator

#### Transcoder<|MERGE_RESOLUTION|>--- conflicted
+++ resolved
@@ -10,12 +10,9 @@
 
 - \#2114 Add option to repeat the benchmarking process (@jailuthra)
 - \#2111 Ensure `maxFeePerGas` in all transactions never exceed `-masGasPrice` defined by the user (@leszko)
-<<<<<<< HEAD
-- \#2127 Add warnings to ETH/LPT accounts in Livepeer CLI (@leszko)
-=======
 - \#2126 Round up bumped gas price for the replacement transactions (@leszko)
 - \#2051 Removes HTTP and HTTPS protocols from FFmpeg build (@darkdarkdragon)
->>>>>>> 9b40b940
+- \#2127 Add warnings to ETH/LPT accounts in Livepeer CLI (@leszko)
 
 #### Broadcaster
 
